from sim import wave2d
from visualize import visualize
from scikits.image.transform import hough
from scikits.image.morphology import greyscale_dilate
import numpy as np
import pylab as plt
import sunpy

def reshaper(img,sx=1,sy=1):
    """ Sum the input image into sx by sy superpixels.  Taken from
    http://mail.scipy.org/pipermail/numpy-discussion/2010-July/051760.html
    """
    if img.ndim != 2:
        print('Input must have exactly two dimensions; input passed to function has %i dimension(s)', img.ndim)
        return None
    
    sz = np.shape(img)
    if sz[0] % sx != 0:
        print('Sum value "sx" must divide exactly into the image x-dimension size')
        return None
    if sz[1] % sy != 0:
        print('Sum value "sy" must divide exactly into the image y-dimension size')
        return None
   
    # Get the size of the new super-pixel array
    nx = sz[0]/sx
    ny = sz[1]/sy
    # Perform the summing by reshaping up to a higher dimensional array and
    # summing along the higher dimensions
    reshaped = img.reshape(nx,sx,ny,sy)
    return reshaped


def sum(img,sx=1,sy=1):
    """ Sum the input image into sx by sy superpixels.  Taken from
    http://mail.scipy.org/pipermail/numpy-discussion/2010-July/051760.html
    """
    y = reshaper(img,sx=sx,sy=sy)
    summed = y.sum(axis=3).sum(axis=1)
    return summed

def avg(img,sx=1,sy=1):
    """ Average the input image into sx by sy superpixels.  Taken from
    http://mail.scipy.org/pipermail/numpy-discussion/2010-July/051760.html
    """
    y = reshaper(img,sx=sx,sy=sy)
    average = (y.sum(axis=3).sum(axis=1))/(np.float32(sx*sy))
    return average


def htLine(distance,angle,img):
    shape = img.shape
    ny = shape[0]
    nx = shape[1]
    eps = 1.0/float(ny)

    if abs(np.sin(angle)) > eps:
        gradient = - np.cos(angle) / np.sin(angle)
        constant = distance / np.sin(angle)
        for x in range(0,nx):
            y = gradient*x + constant
            if y <= ny-1 and y >= 0:
                img[y,x] = 255
    else:
        img[:,distance] = 255

    return img

m2deg = 360./(2*3.1415926*6.96e8)

params = {
    # "cadence": 12., #seconds
    "cadence": 60., #seconds
    
    "hglt_obs": 0., #degrees
    "rotation": 360./(27.*86400.), #degrees/s, rigid solar rotation
    
    #Wave parameters that are initial conditions
    "direction": 25., #degrees, measured CCW from HG +latitude
    "epi_lat": 30., #degrees, HG latitude of wave epicenter
    "epi_lon": 45., #degrees, HG longitude of wave epicenter
    
    #Wave parameters that can evolve over time
    #The first element is constant in time
    #The second element (if present) is linear in time
    #The third element (if present) is quadratic in time
    #Be very careful of non-physical behavior
    "width": [90., 1.5], #degrees, full angle in azimuth, centered at 'direction'
    "wave_thickness": [6.0e6*m2deg,6.0e4*m2deg], #degrees, sigma of Gaussian profile in longitudinal direction
    "wave_normalization": [1.], #integrated value of the 1D Gaussian profile
    #"speed": [9.33e5*m2deg, -1.495e3*m2deg], #degrees/s, make sure that wave propagates all the way to lat_min for polynomial speed
    "speed": [9.33e5*m2deg, 0],
    
    #Random noise parameters
    "noise_type": "Poisson", #can be None, "Normal", or "Poisson"
    "noise_scale": 0.05,
    "noise_mean": 1.,
    "noise_sdev": 1.,
    
    #Structured noise parameters
    "struct_type": None, #can be None, "Arcs", or "Random"
    "struct_scale": 5.,
    "struct_num": 10,
    "struct_seed": 13092,
    
    "max_steps": 6,
    
    "clean_nans": True,
    
    #HG grid, probably would only want to change the bin sizes
    "lat_min": -90.,
    "lat_max": 90.,
    "lat_bin": 0.2,
    "lon_min": -180.,
    "lon_max": 180.,
    "lon_bin": 5.,
    
    #HPC grid, probably would only want to change the bin sizes
    "hpcx_min": -1228.8,
    "hpcx_max": 1228.8,
    "hpcx_bin": 2.4,
    "hpcy_min": -1228.8,
    "hpcy_max": 1228.8,
    "hpcy_bin": 2.4
}

wave_maps = wave2d.simulate(params, verbose = True)
    
    #To get simulated HG' maps (centered at wave epicenter):
wave_maps_raw = wave2d.simulate_raw(params)
wave_maps_raw_noise = wave2d.add_noise(params, wave_maps_raw)
    
visualize(wave_maps)
    
import util
    
new_wave_maps = []
    
for wave in wave_maps:
    print("Unraveling map at "+str(wave.date))
    new_wave_maps += [util.map_hpc_to_hg_rotate(wave, epi_lon = params.get('epi_lon'), epi_lat = params.get('epi_lat'), xbin = 5, ybin = 0.2)]

input_maps = new_wave_maps

#wave_maps = wave2d.simulate(params, verbose = True)
#visualize(wave_maps)
#
# Use Albert's wavemaps to test the hough transform as a means
# of detecting EIT waves

#
# Initial detection is based on Hough transform of absolute
# value of the running difference.
#
# Possible algorithm outline
#
# (1) Hough transform (HT) of absolute value of the running difference.
# (2) Threshold HT and transform back
# (3) Remove areas which are 'small', keep areas which are large
# (4) Use the remaining detected areas as a mask in the original data
# (5) Apply HT to masked original data
# (6) Threshold and transform back
# (7) Remove areas which are 'small', keep areas which are large
# (8) This localises the wavefront
#

ndiff = len(input_maps)-1

# difference threshold
diffthresh = 0.2

# Hough transform voting threshold
votethresh = 10

# shape of the data
imgShape = input_maps[0].shape

# storage for the detection
detection = []
diffs = []

temp = 255*(abs(input_maps[2] - input_maps[1]) > diffthresh)

for i in range(0,ndiff):
    # difference map
    diffmap = 255*(abs(input_maps[i+1] - input_maps[i]) > diffthresh)

    # keep
    diffs.append(diffmap)

    # extract the image
    img = diffmap

    # Perform the hough transform on each of the difference maps
    transform,theta,d = hough(img)

    # Filter the hough transform results and find the best lines
    # in the data
    indices =  (transform >votethresh).nonzero()
    distances = d[indices[0]]
    theta = theta[indices[1]]
    n =len(indices[1])
    print("Found " + str(n) + " lines.")

    # Perform the inverse transform to get a series of rectangular
    # images that show where the wavefront is.
<<<<<<< HEAD
    invTransform = sunpy.map.BaseMap(wave_maps[i+1])
=======
    invTransform = sunpy.map.BaseMap(input_maps[i+1])
>>>>>>> 14f2e765
    invTransform.data = np.zeros(imgShape)
    for i in range(0,n):
        nextLine = htLine( distances[i],theta[i], np.zeros(shape=imgShape) )
        invTransform = invTransform + nextLine

    # Dump the inverse transform back into a series of maps
    detection.append(invTransform)


visualize(diffs)
visualize(detection)

plot_map = sunpy.make_map(input_maps[3], detection[3], type ="composite")
<|MERGE_RESOLUTION|>--- conflicted
+++ resolved
@@ -5,48 +5,6 @@
 import numpy as np
 import pylab as plt
 import sunpy
-
-def reshaper(img,sx=1,sy=1):
-    """ Sum the input image into sx by sy superpixels.  Taken from
-    http://mail.scipy.org/pipermail/numpy-discussion/2010-July/051760.html
-    """
-    if img.ndim != 2:
-        print('Input must have exactly two dimensions; input passed to function has %i dimension(s)', img.ndim)
-        return None
-    
-    sz = np.shape(img)
-    if sz[0] % sx != 0:
-        print('Sum value "sx" must divide exactly into the image x-dimension size')
-        return None
-    if sz[1] % sy != 0:
-        print('Sum value "sy" must divide exactly into the image y-dimension size')
-        return None
-   
-    # Get the size of the new super-pixel array
-    nx = sz[0]/sx
-    ny = sz[1]/sy
-    # Perform the summing by reshaping up to a higher dimensional array and
-    # summing along the higher dimensions
-    reshaped = img.reshape(nx,sx,ny,sy)
-    return reshaped
-
-
-def sum(img,sx=1,sy=1):
-    """ Sum the input image into sx by sy superpixels.  Taken from
-    http://mail.scipy.org/pipermail/numpy-discussion/2010-July/051760.html
-    """
-    y = reshaper(img,sx=sx,sy=sy)
-    summed = y.sum(axis=3).sum(axis=1)
-    return summed
-
-def avg(img,sx=1,sy=1):
-    """ Average the input image into sx by sy superpixels.  Taken from
-    http://mail.scipy.org/pipermail/numpy-discussion/2010-July/051760.html
-    """
-    y = reshaper(img,sx=sx,sy=sy)
-    average = (y.sum(axis=3).sum(axis=1))/(np.float32(sx*sy))
-    return average
-
 
 def htLine(distance,angle,img):
     shape = img.shape
@@ -204,11 +162,7 @@
 
     # Perform the inverse transform to get a series of rectangular
     # images that show where the wavefront is.
-<<<<<<< HEAD
-    invTransform = sunpy.map.BaseMap(wave_maps[i+1])
-=======
     invTransform = sunpy.map.BaseMap(input_maps[i+1])
->>>>>>> 14f2e765
     invTransform.data = np.zeros(imgShape)
     for i in range(0,n):
         nextLine = htLine( distances[i],theta[i], np.zeros(shape=imgShape) )
