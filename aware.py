#
# Demonstration AWARE algorithm
#

import numpy as np
import numpy.linalg as LA
from sunpy.map import Map
from sunpy.time import parse_time
from skimage.morphology import closing, disk
from skimage.filter.rank import median
import mapcube_tools
import matplotlib.pyplot as plt
import aware_utils

# The factor below is the circumference of the sun in meters kilometers divided
# by 360 degrees.
solar_circumference_per_degree = 1.21e4


def get_trigger_events(eventname):
    """
    Function to obtain potential wave triggering events from the HEK.
    """
    # Main directory holding the results
    pickleloc = aware_utils.storage(eventname)
    # The filename that stores the triggering event
    hek_trigger_filename = aware_utils.storage(eventname, hek=True)
    pkl_file_location = os.path.join(pickleloc, hek_trigger_name)
    
    if not os.path.exists(pickleloc):
        os.makedirs(pickleloc)
        hclient = hek.HEKClient()
        tr = info[example]["tr"]
        ev = hek.attrs.EventType('FL')
        result = hclient.query(tr, ev, hek.attrs.FRM.Name == 'SSW Latest Events')
        pkl_file = open(pkl_file_location, 'wb')
        pickle.dump(result, pkl_file)
        pkl_file.close()
    else:
        pkl_file = open(pkl_file_location, 'rb')
        result = pickle.load(pkl_file)
        pkl_file.close()


#
# Some potential improvements
#
# 1. Do the median filtering and the closing on multiple length-scales
#    Could add up the results at multiple length-scales to get a better idea of where the wavefront is
#
# 2. Apply the median and morphological operations on the 3 dimensional datacube, to take advantage
#    of previous and future observations.
#
def processing(mc, median_radius=11, closing_radius=11, spike_level=25, accum=1):
    """
    Image processing steps used to isolate the EUV wave from the data.  Use
    this part of AWARE to perform the image processing steps that segment
    propagating features that brighten new pixels as they propagate.

    Parameters
    ----------

    mc : sunpy.map.MapCube
    median_radius :
    closing_radius :
    spike_level :
    accum :
    """
    # Calculate the persistence
    new = mapcube_tools.persistence(mc)
    
    # Calculate the running difference
    new = mapcube_tools.running_difference(new)

    # Define the
    median_disk = disk(median_radius)
    closing_disk = disk(closing_radius)

    newmc = []
    for m in new:

        # Get rid of everything below zero
        newdata = np.clip(m.data, 0.0, np.max(m.data))

        # Get the square root
        newdata = np.sqrt(newdata)

        # Get rid of spikes
        newdata = np.clip(newdata, np.min(newdata), spike_level * accum)

        # Get rid of noise by applying the median filter.  This implementation of the median filter
        # requires that the data be scaled between 0 and 1.
        newdata = newdata / np.max(newdata)
        newdata = median(newdata, median_disk)

        # Apply the morphological closing operation to rejoin separated parts of the wave front.
        newdata = closing(newdata, closing_disk)

        # New mapcube list
        newmc.append(Map(newdata, m.meta))

    # Return the cleaned mapcube
    return Map(newmc, cube=True)


def unravel(mc, params):
    """
    
    """
    return aware_utils.map_unravel(mc, params)


def dynamics(unraveled, params):
    """
    Assess the dynamics of the wavefront

    :param unraveled:
    :param params:
    :return:
    """
<<<<<<< HEAD
    # Measure the location of the wavefont
    return get_wave_front(unraveled, params)


def _get_times_from_start(mc):
    # Get the times of the images
    start_time = parse_time(mc[0].date)
    times = np.asarray([(parse_time(m.date) - start_time).seconds for m in mc])


def get_wave_front(unraveled, params, error_choice='std'):
=======
    # Number of sample times
    nt = len(times)

    # Find where the location is defined
    loc_exists = np.isfinite(thisloc)
    if len(loc_exists) == 0:
        return None

    # Find if we have enough points to do a quadratic fit
    defined = loc_exists * np.isfinite(std) * np.any(thisloc[loc_exists] > 0.0)
    ndefined = np.sum(defined)
    if ndefined <= 3:
        return None

    # Get the times where the location is defined
    timef = times[defined]
    # Get the locations where the location is defined
    locf = thisloc[defined]
    # Get the locations relative to the first position
    locf = np.abs(locf - locf[0])
    # Get the standard deviation where the location is defined
    stdf = std[defined]

    # Do the quadratic fit to the data
    try:
        quadfit, covariance = np.polyfit(timef, locf, 2, w=stdf, cov=True)
        # Calculate the best fit line
        bestfit = np.polyval(quadfit, timef)
        # Convert to km/s
        velocity = quadfit[1] * solar_circumference_per_degree
        # Convert to km/s/s
        acceleration = 2 * quadfit[0] * solar_circumference_per_degree
        # Calculate the Long et al (2014) score
        long_score = aware_utils.score_long(nlat, defined, velocity, acceleration, stdf, locf, nt)
        # Duration of the arc
        arc_duration_fraction = aware_utils.arc_duration_fraction(defined, nt)
        # Goodness of fit
        if ndefined == 3:
            rchi2 = 0.0
        else:
            rchi2 = np.sum(((bestfit-locf) / stdf) ** 2) / np.float64(len(locf) - 4)
        # create a dictionary that stores the results and append it
        return {"bestfit": bestfit, "quadfit": quadfit, "covariance": covariance,
                "velocity": velocity, "acceleration": acceleration,
                "stdf": stdf, "locf": locf, "timef": timef,
                "scores": {"long_score": long_score,
                           "arc_duration_fraction": arc_duration_fraction,
                           "rchi2": rchi2}}
    except LA.LinAlgError:
        # Error in the fitting algorithm
        return None


def dynamics(unraveled, params, use_width='std'):
>>>>>>> f4943ee9
    """
    Measurement of the progress of the wave across the disk.  This part of
    AWARE generates information concerning the dynamics of the wavefront.
    """
    # Size of the latitudinal bin
    lat_bin = params.get('lat_bin')

    # Get the data
    data = unraveled.as_array()

<<<<<<< HEAD
    # Times
    times = _get_times_from_start(unraveled)
=======
    # Latitude bin size
    lat_bin = params.get('lat_bin')
>>>>>>> f4943ee9

    # At all times get an average location of the wavefront
    nlon = data.shape[1]
    nlat = data.shape[0]
<<<<<<< HEAD
    nt = data.shape[2]
    latitude = np.min(unraveled[0].yrange) + np.arange(0, nlat) * lat_bin

    results = []
    for lon in range(0, nlon):
        answer = FitAveragePosition(Arc(data[:, lon, :], times, latitude), error_choice=error_choice)
=======
    nt = len(times)
    latitude = np.min(unraveled[0].yrange) + np.arange(0, nlat) * lat_bin

    # temporary calculation
    longitude = np.arange(0, nlon)

    results = []
    for lon in range(0, nlon):
        thisloc = np.zeros([nt])
        error_estimate = np.zeros_like(thisloc)
        width = np.zeros_like(thisloc)
        for i in range(0, nt):
            emission = data[:, lon, i]
            summed_emission = np.sum(emission)
            # Simple estimate of where the bulk of the wavefront is
            thisloc[i] = np.sum(emission * latitude) / summed_emission
            if use_width == 'std':
                error_estimate[i] = np.std(emission * latitude) / summed_emission
            if use_width == 'maximal':
                error_estimate[i] = lat_bin * (np.argmax(emission != 0) - np.argmin(emission != 0))
        # Fit a quadratic to the position estimate
        answer = do_fit_to_data(nlat, times, thisloc, error_estimate)
        if answer is not None:
            answer["longitude"] = longitude[lon]
>>>>>>> f4943ee9
        # Store the collated results
        results.append(answer)

    return results


def write_movie(mc, filename, start=0, end=None):
    """
    Write a movie standard movie out from the input datacube

    Parameters
    ----------
    :param mc: input mapcube
    :param filename: name of the movie file
    :param start: first element in the mapcube
    :param end: last element in the mapcube
    :return: output_filename: filename of the movie.
    """
    FFMpegWriter = animation.writers['ffmpeg']
    fig = plt.figure()
    metadata = dict(title=name, artist='Matplotlib', comment='AWARE')
    writer = FFMpegWriter(fps=15, metadata=metadata, bitrate=2000.0)
    output_filename = filename + '.mp4'
    with writer.saving(fig, output_filename, 100):
        for i in range(start, len(mc)):
            mc[i].plot()
            mc[i].draw_limb()
            mc[i].draw_grid()
            plt.title(mc[i].date)
            writer.grab_frame()
    return output_filename


class Arc:
    """
    Object to store data on the emission along each arc as a function of time
    data : ndarray of size (nlat, nt)
    times : ndarray of time in seconds from zero
    latitude : ndarray of the latitude bins of the unraveled array
    """
    def __init__(self, data, times, latitude):
        self.data = data
        self.times = times
        self.latitude = latitude
        self.nlat = latitude.size
        self.lat_bin = self.latitude[1] - self.latitude[0]
        self.nt = times.size


class FitAveragePosition:
    def __init__(self, arc, error_choice='std'):
        """
        Fit the average position of the wavefront along an arc.
        :param arc:
        :param error_choice:
        :return:
        """
        # Which error measurement of the position to use when determining the wave
        self.error_choice = error_choice
        # Average position of the remaining emission at each time
        self.avpos = np.zeros([arc.nt])
        # Standard deviation of the remaining emission at each time
        self.std = np.zeros_like(self.avpos)
        # Maximum extent of remaining emission as measured by subtracting
        # the emission closest to the start from the emission furthest from the start
        self.maxwidth = np.zeros_like(self.avpos)
        for i in range(0, arc.nt):
            emission = np.sum(arc.data[:, i])
            summed_emission = np.sum(emission)
            self.avpos[i] = np.sum(emission * arc.latitude) / summed_emission
            self.std[i] = np.std(emission * arc.latitude) / summed_emission
            self.maxwidth[i] = arc.lat_bin * np.max(np.asarray([1.0, np.argmax(emission) - np.argmin(emission)]))

        # Locations of the finite data
        self.avpos_isfinite = np.isfinite(self.avpos)
        # There is at least one location that has emission greater than zero
        self.at_least_one_nonzero_location = np.any(self.avpos[self.avpos_isfinite] > 0.0)

        if self.error_choice == 'std':
            self.error = arc.std
        if self.error_choice == 'extent':
            self.error = arc.maxwidth

        # Find if we have enough points to do a quadratic fit
        self.error_isfinite = np.isfinite(self.error)
        self.defined = arc.avpos_isfinite * self.error_isfinite * arc.at_least_one_nonzero_location
        if np.sum(self.defined) <= 3:
            return None

        # Get the times where the location is defined
        self.timef = arc.times[self.defined]
        # Get the locations where the location is defined
        self.locf = self.avpos[self.defined]
        # Get the locations relative to the first position
        self.locf = np.abs(self.locf - self.locf[0])
        # Get the standard deviation where the location is defined
        self.errorf = self.error[self.defined]

        # Do the quadratic fit to the data
        try:
            self.quadfit, covariance = np.polyfit(self.timef, self.locf, 2, w=self.errorf, cov=True)
            self.fitted = True
            # Calculate the best fit line
            self.bestfit = np.polyval(self.quadfit, self.timef)
            # Convert to km/s
            self.velocity = self.quadfit[1] * solar_circumference_per_degree
            # Convert to km/s/s
            self.acceleration = 2 * self.quadfit[0] * solar_circumference_per_degree
            # Calculate the Long et al (2014) score
            self.long_score = aware_utils.score_long(arc.nlat, self.defined, self.velocity, self.acceleration, self.errorf, self.locf, arc.nt)
            #
            self.arc_duration_fraction = aware_utils.arc_duration_fraction(self.defined, arc.nt)
        except LA.LinAlgError:
            # Error in the fitting algorithm
            self.fitted = False


class FitUsingGaussian:
    def __init__(self, arc):
        """
        Fit a Gaussian to the wavefront
        :param arc:
        :return:
        """
        pass<|MERGE_RESOLUTION|>--- conflicted
+++ resolved
@@ -103,89 +103,20 @@
     return Map(newmc, cube=True)
 
 
-def unravel(mc, params):
-    """
-    
-    """
-    return aware_utils.map_unravel(mc, params)
-
-
-def dynamics(unraveled, params):
-    """
-    Assess the dynamics of the wavefront
-
-    :param unraveled:
-    :param params:
-    :return:
-    """
-<<<<<<< HEAD
-    # Measure the location of the wavefont
-    return get_wave_front(unraveled, params)
-
-
 def _get_times_from_start(mc):
     # Get the times of the images
     start_time = parse_time(mc[0].date)
     times = np.asarray([(parse_time(m.date) - start_time).seconds for m in mc])
 
 
-def get_wave_front(unraveled, params, error_choice='std'):
-=======
-    # Number of sample times
-    nt = len(times)
-
-    # Find where the location is defined
-    loc_exists = np.isfinite(thisloc)
-    if len(loc_exists) == 0:
-        return None
-
-    # Find if we have enough points to do a quadratic fit
-    defined = loc_exists * np.isfinite(std) * np.any(thisloc[loc_exists] > 0.0)
-    ndefined = np.sum(defined)
-    if ndefined <= 3:
-        return None
-
-    # Get the times where the location is defined
-    timef = times[defined]
-    # Get the locations where the location is defined
-    locf = thisloc[defined]
-    # Get the locations relative to the first position
-    locf = np.abs(locf - locf[0])
-    # Get the standard deviation where the location is defined
-    stdf = std[defined]
-
-    # Do the quadratic fit to the data
-    try:
-        quadfit, covariance = np.polyfit(timef, locf, 2, w=stdf, cov=True)
-        # Calculate the best fit line
-        bestfit = np.polyval(quadfit, timef)
-        # Convert to km/s
-        velocity = quadfit[1] * solar_circumference_per_degree
-        # Convert to km/s/s
-        acceleration = 2 * quadfit[0] * solar_circumference_per_degree
-        # Calculate the Long et al (2014) score
-        long_score = aware_utils.score_long(nlat, defined, velocity, acceleration, stdf, locf, nt)
-        # Duration of the arc
-        arc_duration_fraction = aware_utils.arc_duration_fraction(defined, nt)
-        # Goodness of fit
-        if ndefined == 3:
-            rchi2 = 0.0
-        else:
-            rchi2 = np.sum(((bestfit-locf) / stdf) ** 2) / np.float64(len(locf) - 4)
-        # create a dictionary that stores the results and append it
-        return {"bestfit": bestfit, "quadfit": quadfit, "covariance": covariance,
-                "velocity": velocity, "acceleration": acceleration,
-                "stdf": stdf, "locf": locf, "timef": timef,
-                "scores": {"long_score": long_score,
-                           "arc_duration_fraction": arc_duration_fraction,
-                           "rchi2": rchi2}}
-    except LA.LinAlgError:
-        # Error in the fitting algorithm
-        return None
+def unravel(mc, params):
+    """
+    
+    """
+    return aware_utils.map_unravel(mc, params)
 
 
 def dynamics(unraveled, params, use_width='std'):
->>>>>>> f4943ee9
     """
     Measurement of the progress of the wave across the disk.  This part of
     AWARE generates information concerning the dynamics of the wavefront.
@@ -196,50 +127,20 @@
     # Get the data
     data = unraveled.as_array()
 
-<<<<<<< HEAD
     # Times
     times = _get_times_from_start(unraveled)
-=======
     # Latitude bin size
     lat_bin = params.get('lat_bin')
->>>>>>> f4943ee9
 
     # At all times get an average location of the wavefront
     nlon = data.shape[1]
     nlat = data.shape[0]
-<<<<<<< HEAD
     nt = data.shape[2]
     latitude = np.min(unraveled[0].yrange) + np.arange(0, nlat) * lat_bin
 
     results = []
     for lon in range(0, nlon):
         answer = FitAveragePosition(Arc(data[:, lon, :], times, latitude), error_choice=error_choice)
-=======
-    nt = len(times)
-    latitude = np.min(unraveled[0].yrange) + np.arange(0, nlat) * lat_bin
-
-    # temporary calculation
-    longitude = np.arange(0, nlon)
-
-    results = []
-    for lon in range(0, nlon):
-        thisloc = np.zeros([nt])
-        error_estimate = np.zeros_like(thisloc)
-        width = np.zeros_like(thisloc)
-        for i in range(0, nt):
-            emission = data[:, lon, i]
-            summed_emission = np.sum(emission)
-            # Simple estimate of where the bulk of the wavefront is
-            thisloc[i] = np.sum(emission * latitude) / summed_emission
-            if use_width == 'std':
-                error_estimate[i] = np.std(emission * latitude) / summed_emission
-            if use_width == 'maximal':
-                error_estimate[i] = lat_bin * (np.argmax(emission != 0) - np.argmin(emission != 0))
-        # Fit a quadratic to the position estimate
-        answer = do_fit_to_data(nlat, times, thisloc, error_estimate)
-        if answer is not None:
-            answer["longitude"] = longitude[lon]
->>>>>>> f4943ee9
         # Store the collated results
         results.append(answer)
 
