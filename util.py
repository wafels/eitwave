--- conflicted
+++ resolved
@@ -27,11 +27,7 @@
 
     HG' = HG, except center at wave epicenter
     """
-<<<<<<< HEAD
-    x, y = sunpy.wcs.convert_pixel_to_data(map.shape,
-=======
     x, y = sunpy.wcs.convert_pixel_to_data([map.shape[1], map.shape[0]],
->>>>>>> 5515d7a5
                                            [map.scale['x'], map.scale['y']],
                                            [map.reference_pixel['x'], map.reference_pixel['y']],
                                            [map.reference_coordinate['x'],map.reference_coordinate['y']])
@@ -62,7 +58,7 @@
 
     # get rid of all of the bad (nan) indices (i.e. those off of the sun)
     index = np.isfinite(points[:,0]) * np.isfinite(points[:,1])
-    points = np.vstack((points[index,0], points[index,1])).T
+    #points = np.vstack((points[index,0], points[index,1])).T
     points = points[index]
     values = values[index]
 
@@ -82,21 +78,12 @@
         'CRVAL2': lat.min(),
         'CUNIT2': "deg",
         'CTYPE2': "HG",
-<<<<<<< HEAD
-        'DATE-OBS': map.meta['date-obs']
-=======
         'DATE_OBS': map.meta['date-obs']
->>>>>>> 5515d7a5
     }
 
     header = dict_header
     transformed_map = sunpy.map.Map(newdata, header)
-<<<<<<< HEAD
-    #transformed_map.name = map.name
-    #transformed_map.date = map.date
-=======
     transformed_map.name = map.name
->>>>>>> 5515d7a5
 
     return transformed_map
 
@@ -115,11 +102,7 @@
 
     #Origin grid, HG' to HCC'
     #HCC' = HCC, except centered at wave epicenter
-<<<<<<< HEAD
-    x, y, z = sunpy.wcs.convert_hg_hcc(lon_grid, lat_grid)
-=======
     x, y, z = sunpy.wcs.convert_hg_hcc(lon_grid, lat_grid, z=True)
->>>>>>> 5515d7a5
 
     #Origin grid, HCC' to HCC''
     #Moves the wave epicenter to initial conditions
