
from visualize import visualize
import eitwaveutils
import copy
import os
import cPickle as pickle
from test_wave2d import test_wave2d
from sunpy.time import TimeRange, parse_time
from sunpy.net import hek
import os

def main(source_data='.jp2',
<<<<<<< HEAD
         time_range=TimeRange('2011/10/01 09:45:00', '2011/10/01 10:15:59'),
         algorithm='hough', feed_directory='~/Data/eitwave/jp2/20111001/',
         use_pickle='maps.pkl'):
=======
         time_range=TimeRange('2011/10/01 09:00:00', '2011/10/01 10:15:59'),
         algorithm='hough', feed_directory=None):
>>>>>>> 8f580524
    '''
    source_data { jp2 | fits | test }
    look for helioviewer JP2 files, FITS files, or load the test data
    respectively

    time_range : a TimeRange object
    time range that is searched for EUV waves

    feed_directory
    If set to a string, look in this directory for the jp2 files.  Assumes that
    all the JP2 files are relevant to the flare detection.

    algorithm: { 'hough' : 'phough' }
    algorithm used to find the wave
    '''
    if feed_directory != None:
        feed_directory = os.path.expanduser(feed_directory)

    if source_data == 'test':
        # where to store those data
        maps = test_wave2d()
    elif source_data == '.jp2':
        # where to store those data
<<<<<<< HEAD
        data_storage = "~/Data/eitwave/jp2/20111001/"
=======
        data_storage = "~/Data/eitwave/jp2/"
        if not os.path.exists(os.path.expanduser(data_storage)):
             os.makedirs(os.path.expanduser(data_storage))
>>>>>>> 8f580524

    # Query the HEK for flare information we need
    client = hek.HEKClient()
    hek_result = client.query(hek.attrs.Time(time_range.t1, time_range.t2),
                              hek.attrs.EventType('FL'))
    #hek.attrs.FRM.Name == '')
    if hek_result is None:
    # no flares, no analysis possible
        return None

    # Flares!
    print('Number of flares found = ' + str(len(hek_result)))

    for flare in hek_result[10:11]:

        if feed_directory is None:
            print('Acquiring data for flare')
            filelist = eitwaveutils.acquire_data(data_storage, source_data,
                                                 flare)
        else:
            # Assumes that the necessary files are already present
<<<<<<< HEAD
            filelist = eitwaveutils.listdir_fullpath(feed_directory,
                                                     filetype ='jp2')

        # reduce the number of files to those that happen after the flare has
        # started
        files = []
        for f in filelist:
            fhv = f.split(os.sep)[-1]
            if eitwaveutils.hv_filename2datetime(fhv) > \
            parse_time(flare['event_starttime']):
                files.append(f)
        print('Number of files :' + str(len(files)))
        if len(files) == 0:
            print('No files found.  Returning.')
            return None

=======
            files = eitwaveutils.listdir_fullpath(feed_directory)
            #filter to only grab the data files with the source_data extn in the directory
            files_tmp = []
            for file in files:
                 if file.endswith(source_data) == True:
                      files_tmp.append(file)
            files=files_tmp
>>>>>>> 8f580524
        # Define the transform parameters
        # params = eitwaveutils.params(flare='test')
        params = eitwaveutils.params(flare)

        # read in files and accumulate them
        if use_pickle != None:
            # load in a pickle file of the data
            pfile = open(feed_directory + use_pickle, 'rb')
            a = pickle.load(pfile)
            maps = a[0]
            new_maps = a[1]
            diffs = a[2]
            pfile.close()
        else:
            maps = eitwaveutils.accumulate(files[0:2], accum=1, nsuper=4,
                                   verbose=True)
<<<<<<< HEAD
            # Unravel the maps
            new_maps = eitwaveutils.map_unravel(maps, params, verbose=True)

            #sometimes unravelling maps leads to slight variations in the unraveled
            #image dimensions.  check dimensions of maps and resample to dimensions
            #of first image in sequence if need be.
            new_maps = eitwaveutils.check_dims(new_maps)

            # calculate the differences
            diffs = eitwaveutils.map_diff(new_maps)
            
            # save the outpout
            output = open(feed_directory + 'maps.pkl', 'wb')
            pickle.dump([maps, new_maps, diffs], output, protocol=0)
            output.close()
            
=======

        # Unravel the maps
        new_maps = eitwaveutils.map_unravel(maps, params, verbose=True)

        #sometimes unravelling maps leads to slight variations in the unraveled
        #image dimensions.  check dimensions of maps and resample to dimensions
        #of first image in sequence if need be.
        new_maps = eitwaveutils.check_dims(new_maps)

        # calculate the differences
        diffs = eitwaveutils.map_diff(new_maps)

        #generate persistence maps
        persistence_maps = eitwaveutils.map_persistence(diffs)

>>>>>>> 8f580524
        #determine the threshold to apply to the difference maps.
        #diffs > diff_thresh will be True, otherwise False.
        threshold_maps = eitwaveutils.map_threshold(new_maps, factor=0.2)

        # transform difference maps into binary maps
        binary_maps = eitwaveutils.map_binary(diffs, threshold_maps)

        if algorithm == 'hough':
            # detection based on the hough transform
            detection = eitwaveutils.hough_detect(binary_maps, vote_thresh=10)
        elif algorithm == 'prob_hough':
            # detection based on the probabilistic hough transform.  Takes the
            # keywords of the probabilistic hough transform - see the documentation
            # of skimage.transform.probabilistic_hough (scikit-image.org)
            detection = eitwaveutils.prob_hough_detect(binary_maps, threshold=10)

        # Remove areas that are too small or that don't have enough detections
        detection = eitwaveutils.cleanup(detection,
                                         size_thresh=50,
                                         inv_thresh=8)

        #If there is anything left in 'detection', fit a function to the original
        #diffmaps in the region defined by 'detection'. Simplest case: fit a
        #Gaussian in the y-direction for some x or range of x.
        #eitwaveutils.fit_wavefront should probably take the arguments of fitfunc.
        #use 'detection' to guess starting fit parameters?

        #get just the positive elements of the difference map. Perform fitting on
        #these positive diffmaps.
        posdiffs = copy.deepcopy(diffs)
        for i in range(0, len(diffs)):
            temp = diffs[i] < 0
            posdiffs[i][temp] = 0


        #fit a function to the difference maps in the cases where there has been a
        #detection
        wavefront = eitwaveutils.fit_wavefront(posdiffs, detection)

        #strip out the velocity information from the wavefront fitting
        velocity = eitwaveutils.wavefront_velocity(wavefront[0])

        #strip out the position and width information from the wavefront fitting
        pos_width = eitwaveutils.wavefront_position_and_width(wavefront[0])

        visualize(detection)
<<<<<<< HEAD

    return maps, new_maps, diffs, threshold_maps, binary_maps
    #, detection,wavefront, velocity, pos_width
=======
    return maps, new_maps, diffs, threshold_maps, binary_maps, detection, wavefront, velocity, pos_width, persistence_maps
>>>>>>> 8f580524

if __name__ == '__main__':
    main()<|MERGE_RESOLUTION|>--- conflicted
+++ resolved
@@ -9,15 +9,11 @@
 from sunpy.net import hek
 import os
 
+
 def main(source_data='.jp2',
-<<<<<<< HEAD
          time_range=TimeRange('2011/10/01 09:45:00', '2011/10/01 10:15:59'),
          algorithm='hough', feed_directory='~/Data/eitwave/jp2/20111001/',
          use_pickle='maps.pkl'):
-=======
-         time_range=TimeRange('2011/10/01 09:00:00', '2011/10/01 10:15:59'),
-         algorithm='hough', feed_directory=None):
->>>>>>> 8f580524
     '''
     source_data { jp2 | fits | test }
     look for helioviewer JP2 files, FITS files, or load the test data
@@ -41,13 +37,10 @@
         maps = test_wave2d()
     elif source_data == '.jp2':
         # where to store those data
-<<<<<<< HEAD
         data_storage = "~/Data/eitwave/jp2/20111001/"
-=======
-        data_storage = "~/Data/eitwave/jp2/"
-        if not os.path.exists(os.path.expanduser(data_storage)):
-             os.makedirs(os.path.expanduser(data_storage))
->>>>>>> 8f580524
+
+    if not os.path.exists(os.path.expanduser(data_storage)):
+            os.makedirs(os.path.expanduser(data_storage))
 
     # Query the HEK for flare information we need
     client = hek.HEKClient()
@@ -69,14 +62,21 @@
                                                  flare)
         else:
             # Assumes that the necessary files are already present
-<<<<<<< HEAD
+
             filelist = eitwaveutils.listdir_fullpath(feed_directory,
                                                      filetype ='jp2')
+
+        #filter to only grab the data files with the source_data extn in the directory
+        files_tmp = []
+        for f in filelist:
+            if f.endswith(source_data):
+                files_tmp.append(f)
+            files = files_tmp
 
         # reduce the number of files to those that happen after the flare has
         # started
         files = []
-        for f in filelist:
+        for f in files_tmp:
             fhv = f.split(os.sep)[-1]
             if eitwaveutils.hv_filename2datetime(fhv) > \
             parse_time(flare['event_starttime']):
@@ -86,15 +86,6 @@
             print('No files found.  Returning.')
             return None
 
-=======
-            files = eitwaveutils.listdir_fullpath(feed_directory)
-            #filter to only grab the data files with the source_data extn in the directory
-            files_tmp = []
-            for file in files:
-                 if file.endswith(source_data) == True:
-                      files_tmp.append(file)
-            files=files_tmp
->>>>>>> 8f580524
         # Define the transform parameters
         # params = eitwaveutils.params(flare='test')
         params = eitwaveutils.params(flare)
@@ -111,7 +102,7 @@
         else:
             maps = eitwaveutils.accumulate(files[0:2], accum=1, nsuper=4,
                                    verbose=True)
-<<<<<<< HEAD
+
             # Unravel the maps
             new_maps = eitwaveutils.map_unravel(maps, params, verbose=True)
 
@@ -122,13 +113,11 @@
 
             # calculate the differences
             diffs = eitwaveutils.map_diff(new_maps)
-            
+
             # save the outpout
             output = open(feed_directory + 'maps.pkl', 'wb')
             pickle.dump([maps, new_maps, diffs], output, protocol=0)
             output.close()
-            
-=======
 
         # Unravel the maps
         new_maps = eitwaveutils.map_unravel(maps, params, verbose=True)
@@ -144,7 +133,6 @@
         #generate persistence maps
         persistence_maps = eitwaveutils.map_persistence(diffs)
 
->>>>>>> 8f580524
         #determine the threshold to apply to the difference maps.
         #diffs > diff_thresh will be True, otherwise False.
         threshold_maps = eitwaveutils.map_threshold(new_maps, factor=0.2)
@@ -179,7 +167,6 @@
             temp = diffs[i] < 0
             posdiffs[i][temp] = 0
 
-
         #fit a function to the difference maps in the cases where there has been a
         #detection
         wavefront = eitwaveutils.fit_wavefront(posdiffs, detection)
@@ -191,13 +178,9 @@
         pos_width = eitwaveutils.wavefront_position_and_width(wavefront[0])
 
         visualize(detection)
-<<<<<<< HEAD
 
-    return maps, new_maps, diffs, threshold_maps, binary_maps
-    #, detection,wavefront, velocity, pos_width
-=======
     return maps, new_maps, diffs, threshold_maps, binary_maps, detection, wavefront, velocity, pos_width, persistence_maps
->>>>>>> 8f580524
+
 
 if __name__ == '__main__':
     main()