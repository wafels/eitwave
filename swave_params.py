--- conflicted
+++ resolved
@@ -40,15 +40,9 @@
         # The second element (if present) is linear in time (quantity/second).
         # The third element (if present) is quadratic in time (quantity/second/second).
         # Be very careful of non-physical behavior.
-<<<<<<< HEAD
-        "width": np.asarray([90., 0.0, 0.0]) * u.degree, #degrees, full angle in azimuth, centered at 'direction'
-        "wave_thickness": np.asarray([6.0e6, 0.0, 0.0]) * u.m * m2deg, #degrees, sigma of Gaussian profile in longitudinal direction
-        "wave_normalization": 10., #integrated value of the 1D Gaussian profile
-=======
         "width": np.asarray([90., 0.0, 0.0]) * u.degree,  # degrees, full angle in azimuth, centered at 'direction'
         "wave_thickness": np.asarray([6.0e6, 0.0, 0.0]) * m2deg * u.m,  # degrees, sigma of Gaussian profile in longitudinal direction
         "wave_normalization": 10.,  # integrated value of the 1D Gaussian profile
->>>>>>> e704b108
         # sim_speed #degrees/s, make sure that wave propagates all the way to lat_min for polynomial speed
         "speed": np.asarray([9.33e5, 0.0, 0.0]) * m2deg * u.m / u.s,
         "acceleration": 0.0e3 * m2deg * u.m / u.s / u.s,
