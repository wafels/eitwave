--- conflicted
+++ resolved
@@ -10,9 +10,7 @@
 import sunpy
 import os
 import util
-<<<<<<< HEAD
 import copy
-=======
 from sunpy.net import helioviewer
 from sunpy.time import TimeRange
 from sunpy.time import parse_time
@@ -173,8 +171,6 @@
         this_time = this_time + timedelta(seconds=6)
     return jp2_list
 
->>>>>>> eed77d6c
-
 def loaddata(directory, extension):
     """ get the file list and sort it.  For well behaved file names the file
     name list is returned ordered by time"""
@@ -229,7 +225,6 @@
         new_maps += [unraveled]
     return new_maps
 
-<<<<<<< HEAD
 def map_reravel(unravelled_maps, params, verbose=False):
     """ Unravel the maps into a rectangular image. """
     reraveled_maps =[]
@@ -244,8 +239,6 @@
         reraveled[np.isnan(reraveled)]=0.0
         reraveled_maps += [reraveled]
     return reraveled_maps
-=======
->>>>>>> eed77d6c
 
 def check_dims(new_maps):
     """ Check the dimensions of unravelled maps for any inconsistencies. Perform a resampling
@@ -254,15 +247,6 @@
     #check dimensions of maps and resample to dimensions of first image in sequence if need be.
     #note that maps.shape lists the dimensions as (y,x) but maps.resample takes the arguments
     #as (x,y).
-<<<<<<< HEAD
-    ref_dim=new_maps[0].shape[::-1]
-    ref_dim=[ref_dim[0],ref_dim[1]-1]
-    resampled_maps=[]
-    for i in range(0,len(new_maps)):
-        if new_maps[i].shape[::-1] != ref_dim:
-            tmp=new_maps[i].resample(ref_dim,method='linear')
-            print('Notice: resampling performed on frame ' +str(i) + ' to maintain consistent dimensions.')
-=======
     ref_dim = [100000, 100000]
     for Map in new_maps:
         dim = Map.shape[::-1]
@@ -277,7 +261,6 @@
             tmp = Map.resample(ref_dim, method='linear')
             print('Notice: resampling performed on frame ' + str(i) +
                   ' to maintain consistent dimensions.')
->>>>>>> eed77d6c
             resampled_maps.append(tmp)
         else:
             resampled_maps.append(Map)
@@ -311,7 +294,6 @@
         threshold_maps.append(0.05 * maps[0])
     return threshold_maps
 
-<<<<<<< HEAD
 def map_persistence(maps):
     persistence_maps = []
     persistence_maps.append(maps[0] - maps[0])
@@ -323,9 +305,6 @@
         persistence_maps.append(per)
     return persistence_maps
         
-=======
-
->>>>>>> eed77d6c
 def map_binary(diffs, threshold_maps):
     """turn difference maps into binary images"""
     binary_maps = []
