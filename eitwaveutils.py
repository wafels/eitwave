#
# Utilities that implement functions to enable EIT wave detection
#
from visualize import visualize
from sim import wave2d
from skimage.transform import hough
from skimage.transform import probabilistic_hough
import scipy
import numpy as np
import sunpy
import os
import util
<<<<<<< HEAD

from sunpy.net import hek
from sunpy.time import parse_time
from sunpy.time.timerange import TimeRange
from sunpy.lightcurve import LogicalLightCurve
from sunpy.lightcurve import LightCurve
from matplotlib import pyplot as plt
import datetime
import pickle
import pandas

=======
>>>>>>> 10a63cb8

def loaddata(directory, extension):
    """ get the file list and sort it.  For well behaved file names the file
    name list is returned ordered by time"""
    lst = []
    dir = os.path.expanduser(directory)
    for f in os.listdir(dir):
        if f.endswith(extension):
            lst.append(os.path.join(dir,f))
    return sorted(lst)

def accumulate(filelist, accum=2, super=4, verbose=False):
    """Add up data in time and space. Accumulate 'accum' files in time, and 
    then form the images into super by super superpixels."""
    # counter for number of files.
    j = 0
    # storage for the returned maps
    maps = []
    nfiles = len(filelist)
    while j+accum <= nfiles:
        i = 0
        while i < accum:
            filename = filelist[i+j]
            if verbose:
                print('File %(#)i out of %(nfiles)i' % {'#':i+j, 'nfiles':nfiles})
                print('Reading in file '+filename)
            map1 = (sunpy.make_map(filename)).superpixel((super,super))
            if i == 0:
                m = map1
            else:
                m = m + map1
            i = i + 1
        j = j + accum
        maps.append(m)
        if verbose:
            print('Accumulated map List has length %(#)i' % {'#':len(maps)} )
    return maps

def map_unravel(maps, params, verbose=False):
    """ Unravel the maps into a rectangular image. """
    new_maps =[]
    for index, m in enumerate(maps):
        if verbose:
            print("Unraveling map %(#)i of %(n)i " % {'#':index+1, 'n':len(maps)})
        unraveled = util.map_hpc_to_hg_rotate(m,
                                               epi_lon=params.get('epi_lon'),
                                               epi_lat=params.get('epi_lat'),
                                               xbin=5,
                                               ybin=0.2)
        unraveled[np.isnan(unraveled)]=0.0
        new_maps += [unraveled]
    return new_maps

def linesampleindex(a, b, np=1000):
    """ Get the indices in an array along a line"""
    x, y = np.linspace(a[0],b[0],np), np.linspace(a[1],b[1],np)
    xi = x.astype(np.int)
    yi = y.astype(np.int)
    return xi, yi

def map_diff(maps):
    """ calculate running difference images """
    diffs = []
    for i in range(0,len(maps)-1):
        # take the difference
        diffmap = (maps[i+1] - maps[i])
        # keep
        diffs.append(diffmap)
    return diffs

def map_threshold(maps, factor):
    threshold_maps = []
    for i in range(1,len(maps)):
        sqrt_map = np.sqrt(maps[i]) * factor
        threshold_maps.append(sqrt_map)
    return threshold_maps

def map_binary(diffs, threshold_maps):
    """turn difference maps into binary images"""
    binary_maps = []
    for i in range(0,len(diffs)):
        #for values > threshold_map in the diffmap, return True, otherwise False
        filtered_map = diffs[i] > threshold_maps[i]
        binary_maps.append(filtered_map)
    return binary_maps

def hough_detect(diffs, vote_thresh=12):
    """ Use the Hough detection method to detect lines in the data.
    With enough lines, you can fill in the wave front."""
    detection=[]
    print("Performing hough transform on binary maps...")
    for img in diffs:
        # Perform the hough transform on each of the difference maps
        transform, theta, d = hough(img)
    
        # Filter the hough transform results and find the best lines in the
        # data.  Keep detections that exceed the Hough vote threshold.
        indices =  (transform>vote_thresh).nonzero()
        distances = d[indices[0]]
        theta = theta[indices[1]]
    
        # Perform the inverse transform to get a series of rectangular
        # images that show where the wavefront is.
        # Create a map which is the same as the 
        invTransform = sunpy.make_map(np.zeros(img.shape), img._original_header)
        invTransform.data = np.zeros(img.shape)
        
        # Add up all the detected lines over each other.  The idea behind
        # adding up all the lines on top of each other is that pixels that
        # have larger number of detections are more likely to be in the
        # wavefront.  Note that we are using th Hough transform - which is used
        # to detect lines - to detect and fill in a region.  You might see this
        # as an abuse of the Hough transform!
        for i in range(0,len(indices[1])):
            nextLine = htLine(distances[i], theta[i], np.zeros(shape=img.shape))
            invTransform = invTransform + nextLine

        detection.append(invTransform)

    return detection

def prob_hough_detect(diffs, **ph_kwargs):
    """Use the probabilistic hough transform to detect regions in the data
    that we will flag as being part of the EIT wave front."""
    detection=[]
    for img in diffs:
        invTransform = sunpy.make_map(np.zeros(img.shape), img._original_header)
        lines = probabilistic_hough(img, ph_kwargs)
        if lines is not None:
            for line in lines:
                pos1=line[0]
                pos2=line[1]
                fillLine(pos1,pos2,invTransform)
        detection.append(invTransform)
    return detection


def cleanup(detection, size_thresh=50, inv_thresh=8):
    """Clean up the detection.  The original detection is liable to be quite
    noisy.  There are many different ways of cleaning it up."""
    cleaned=[]
    
    for d in detection:
        # Remove points from the detections that have less than 'inv_thresh'
        # detections
        d[(d<inv_thresh).nonzero()] = 0.0
        
        #
        labeled_array, num_features = scipy.ndimage.measurements.label(d)
        for j in range(1,num_features):
            region = (labeled_array == j).nonzero()
            if np.size( region ) <= size_thresh:
                d[region] = 0
                
        # Dump the inverse transform back into a series of maps
        cleaned.append(d)
 
    return cleaned

def fit_wavefront(diffs, detection):
    """Fit the wavefront that has been detected by the hough transform.
    Simplest case is to fit along the y-direction for some x or range of x."""
    dims=diffs[0].shape
    answers=[]
    wavefront_maps=[]
    for i in range (0, len(diffs)):
        if (detection[i].max() == 0.0):
             #if the 'detection' array is empty then skip this image
            fit_map=sunpy.make_map(np.zeros(dims),diffs[0]._original_header)
            print("Nothing detected in image " + str(i) + ". Skipping.")
            answers.append([])
            wavefront_maps.append(fit_map)
        else:
            #if the 'detection' array is not empty, then fit the wavefront in the image
            img = diffs[i]
            fit_map=np.zeros(dims)

            #get the independent variable for the columns in the image
            x=(np.linspace(0,dims[0],num=dims[0])*img.scale['y']) + img.yrange[0]
            
            #use 'detection' to guess the centroid of the Gaussian fit function
            guess_index=detection[i].argmax()
            guess_index=np.unravel_index(guess_index,detection[i].shape)
            guess_position=x[guess_index[0]]
            
            print("Analysing wavefront in image " + str(i))
            column_fits=[]
            #for each column in image, fit along the y-direction a function to find wave parameters
            for n in range (0,dims[1]):
                #guess the amplitude of the Gaussian fit from the difference image
                guess_amp=np.float(img[guess_index[0],n])
                
                #put the guess input parameters into a vector
                guess_params=[guess_amp,guess_position,5]

                #get the current image column
                y=img[:,n]
                y=y.flatten()                
                #call Albert's fitting function
                result = util.fitfunc(x,y,'Gaussian',guess_params)

                #define a Gaussian function. Messy - clean this up later
                gaussian = lambda p,x: p[0]/np.sqrt(2.*np.pi)/p[2]*np.exp(-((x-p[1])/p[2])**2/2.)
                
                #Draw the Gaussian fit for the current column and save it in fit_map
                #save the best-fit parameters in column_fits
                #only want to store the successful fits, discard the others.
                #result contains a pass/fail integer. Keep successes ( ==1).
                if result[1] == 1:
                    column_fits.append(result)
                    fit_column = gaussian(result[0],x)
                else:
                    #if the fit failed then save as zeros/null values
                    result=[]
                    column_fits.append(result)
                    fit_column = np.zeros(len(x))
                
                #draw the Gaussian fit for the current column and save it in fit_map
                #gaussian = lambda p,x: p[0]/np.sqrt(2.*np.pi)/p[2]*np.exp(-((x-p[1])/p[2])**2/2.)
                    
                #save the drawn column in fit_map
                fit_map[:,n] = fit_column
            #save the fit parameters for the image in 'answers' and the drawn map in 'wavefront_maps'
            fit_map=sunpy.make_map(fit_map,diffs[0]._original_header)
            answers.append(column_fits)
            wavefront_maps.append(fit_map)

    #now get the mean values of the fitted wavefront, averaged over all x
    #average_fits=[]
    #for ans in answers:
    #   cleaned_answers=[]
    #  for k in range(0,len(ans)):
    #      #ans[:,1] contains a pass/fail integer. Keep successes (==1), discard the rest
    #      if ans[k][1] == 1:
    #          tmp=ans[k][0]
    #          cleaned_answers.append(tmp)
    #      else:
    #          cleaned_answers.append([])
    #  #get the mean of each fit parameter for this image and store it
    #  #average_fits.append(np.mean(g,axis=0))
        
    return answers, wavefront_maps

def wavefront_velocity(answers):
    """calculate wavefront velocity based on fit parameters for each column of an image or set of images"""
    velocity=[]
    for i in range(0,len(answers)):
        v=[]
        if i==0:
            velocity.append([])
        else:
            #skip blank entries of answers
            if answers[i] == [] or answers[i-1] == []:
                velocity.append([])
            else:
                for j in range(0,len(answers[i])):
                    #want to ignore null values for wave position
                    if answers[i][j] == [] or answers[i-1][j] == []:
                        vel=[]
                    else:             
                        vel=answers[i][j][0][1] - answers[i-1][j][0][1]
                    v.append(vel)
                velocity.append(v)
    return velocity

def wavefront_position_and_width(answers):
    """get wavefront position and width based on fit parameters for each column of an image or set of images"""
    position=[]
    width=[]
    for i in range(0,len(answers)):
        p=[]
        w=[]
        if answers[i] == []:
            position.append([])
            width.append([])
        else:
            for j in range(0,len(answers[i])):
                #want to ignore null values for wave position
                if answers[i][j] == []:
                    pos=[]
                    wid=[]
                else:
                    pos=answers[i][j][0][1]
                    wid=answers[i][j][0][2]
                p.append(pos)
                w.append(wid)
            position.append(p)
            width.append(w)
    return position,width

def fillLine(pos1,pos2,img):
    shape=img.shape
    ny = shape[0]
    nx = shape[1]
    if pos2[0] == pos1[0]:
        m = 9999
    else:
        m = (pos2[1] - pos1[1]) / (pos2[0] - pos1[0])
        
    constant = (pos2[1] - m*pos2[0])
    
    for x in range(pos1[0],pos2[0]):
        y = m*x + constant
        if y <= ny-1 and y>= 0:
            img[y,x] = 255

    return img

def htLine(distance,angle,img):
    shape = img.shape
    ny = shape[0]
    nx = shape[1]
    eps = 1.0/float(ny)

    if abs(np.sin(angle)) > eps:
        gradient = - np.cos(angle) / np.sin(angle)
        constant = distance / np.sin(angle)
        for x in range(0,nx):
            y = gradient*x + constant
            if y <= ny-1 and y >= 0:
                img[y,x] = 1
    else:
        img[:,distance] = 1

    return img
<|MERGE_RESOLUTION|>--- conflicted
+++ resolved
@@ -10,20 +10,41 @@
 import sunpy
 import os
 import util
-<<<<<<< HEAD
-
 from sunpy.net import hek
+from sunpy.net import helioviewer
+from sunpy.time import TimeRange
 from sunpy.time import parse_time
-from sunpy.time.timerange import TimeRange
-from sunpy.lightcurve import LogicalLightCurve
-from sunpy.lightcurve import LightCurve
-from matplotlib import pyplot as plt
-import datetime
-import pickle
-import pandas
-
-=======
->>>>>>> 10a63cb8
+from datetime import timedelta
+
+def acquire(directory, extension, time_range):
+
+    # Query the HEK for flare information we need
+    client = hek.HEKClient()
+    hek_result = client.query(hek.attrs.Time(time_range.t1, time_range.t2),
+                              hek.attrs.EventType('FL'),
+                              hek.attrs.FRM.Name=='SEC standard')
+    
+    #vals = eitwaveutils.goescls2number( [hek['fl_goescls'] for hek in hek_result] )
+    #flare_strength_index = sorted(range(len(vals)), key=vals.__getitem__)
+
+    # Download all the JP2 files for the duration of the event
+    hv = helioviewer.HelioviewerClient()
+    for flare in hek_result:
+        start_time = parse_time(flare['event_starttime'])
+        end_time = start_time + timedelta(minutes=60)
+        jp2_list = []
+        this_time = start_time
+        while this_time <= end_time:
+            jp2 = hv.download_jp2(this_time, observatory='SDO', 
+                                  instrument='AIA', detector='AIA',
+                                  measurement='193',
+                                  directory = '~/Data/eitwave/jp2/AGU/',
+                                  overwrite = True)
+            if not(jp2 in jp2_list):
+                jp2_list.append(jp2)
+                
+            this_time = this_time + timedelta(seconds = 6)
+    
 
 def loaddata(directory, extension):
     """ get the file list and sort it.  For well behaved file names the file
@@ -191,7 +212,7 @@
     wavefront_maps=[]
     for i in range (0, len(diffs)):
         if (detection[i].max() == 0.0):
-             #if the 'detection' array is empty then skip this image
+            #if the 'detection' array is empty then skip this image
             fit_map=sunpy.make_map(np.zeros(dims),diffs[0]._original_header)
             print("Nothing detected in image " + str(i) + ". Skipping.")
             answers.append([])
